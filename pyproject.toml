[build-system]
requires = ["setuptools>=68.0", "wheel"]
build-backend = "setuptools.build_meta"

[project]
name = "hippocampai"
version = "0.1.0"
description = "HippocampAI — autonomous long-term memory engine with hybrid retrieval and cross-encoder reranking"
readme = "README.md"
requires-python = ">=3.9"
license = "Apache-2.0"
authors = [
    {name = "HippocampAI Contributors"},
    {name = "Rex Divakar", email = "rexdivakar@hotmail.com"}
]
maintainers = [
    {name = "Rex Divakar", email = "rexdivakar@hotmail.com"}
]
keywords = ["llm", "memory", "rag", "retrieval", "vector-database", "qdrant", "ai", "embeddings", "semantic-search"]
classifiers = [
    "Development Status :: 4 - Beta",
    "Intended Audience :: Developers",
    "Intended Audience :: Science/Research",
    "Operating System :: OS Independent",
    "Programming Language :: Python :: 3",
    "Programming Language :: Python :: 3.9",
    "Programming Language :: Python :: 3.10",
    "Programming Language :: Python :: 3.11",
    "Programming Language :: Python :: 3.12",
    "Topic :: Scientific/Engineering :: Artificial Intelligence",
    "Topic :: Software Development :: Libraries :: Python Modules",
]

dependencies = [
<<<<<<< HEAD
    "anthropic>=0.39,<1.0",
    "apscheduler>=3.10,<4.0",
    "cachetools>=5.3,<6.0",
    "fastapi>=0.110,<1.0",
    "flask>=3.0,<4.0",
    "flask-cors>=4.0,<5.0",
    "httpx>=0.25,<1.0",
    "numpy>=1.24,<2.0",
    "pydantic>=2.6,<3.0",
    "python-dotenv>=1.0,<2.0",
    "python-json-logger>=2.0,<3.0",
    "pyyaml>=6.0,<7.0",
    "qdrant-client>=1.7,<2.0",
    "rank-bm25>=0.2,<1.0",
    "requests>=2.31,<3.0",
    "sentence-transformers>=2.2,<3.0",
    "typer[all]>=0.9,<1.0",
    "uvicorn[standard]>=0.24,<1.0",
=======
    "pydantic>=2.6,<3.0",
    "python-dotenv>=1.0,<2.0",
    "httpx>=0.25,<1.0",
    "apscheduler>=3.10,<4.0",
    "cachetools>=5.3,<6.0",
>>>>>>> 941fae24
]

[project.optional-dependencies]
core = [
<<<<<<< HEAD
    "groq>=0.4,<1.0",
    "ollama>=0.3,<1.0",
    "openai>=1.0,<2.0",
]
dev = [
    "black>=24.4,<25.0",
    "mypy>=1.8,<2.0",
    "pip-audit>=2.7,<3.0",
    "pre-commit>=3.5,<4.0",
    "ruff>=0.3,<1.0",
    "safety>=2.3,<3.0",
    "liccheck>=0.7,<1.0",
]
test = [
    "pytest>=7.4,<8.0",
    "pytest-asyncio>=0.21,<0.23",
    "pytest-cov>=4.1,<5.0",
    "bandit[toml]>=1.7,<2.0",
]
docs = [
    "mkdocs>=1.5,<2.0",
    "mkdocs-material>=9.5,<10.0",
    "mkdocstrings[python]>=0.24,<1.0",
]
ollama = [
    "ollama>=0.3,<1.0",
]
anthropic = [
    "anthropic>=0.39,<1.0",
]
openai = [
    "openai>=1.0,<2.0",
]
groq = [
    "groq>=0.4,<1.0",
=======
    "anthropic>=0.39,<1.0",
    "cachetools>=5.3,<6.0",
    "fastapi>=0.110,<1.0",
    "groq>=0.4,<1.0",
    "ollama>=0.3,<1.0",
    "openai>=1.0,<2.0",
    "qdrant-client>=1.7,<2.0",
    "rank-bm25>=0.2,<1.0",
    "sentence-transformers>=2.2,<3.0",
    "typer[all]>=0.9,<1.0",
    "uvicorn[standard]>=0.24,<1.0",
]
dev = [
    "black>=24.4,<25.0",
    "bandit[toml]>=1.7,<2.0",
    "liccheck>=0.7,<1.0",
    "mypy>=1.8,<2.0",
    "pip-audit>=2.7,<3.0",
    "pre-commit>=3.5,<4.0",
    "pytest>=7.4,<8.0",
    "pytest-asyncio>=0.21,<0.23",
    "pytest-cov>=4.1,<5.0",
    "ruff>=0.3,<1.0",
    "safety>=2.3,<3.0",
]
test = [
    "pytest>=7.4,<8.0",
    "pytest-asyncio>=0.21,<0.23",
    "pytest-cov>=4.1,<5.0",
]
docs = [
    "mkdocs>=1.5,<2.0",
    "mkdocs-material>=9.5,<10.0",
    "mkdocstrings[python]>=0.24,<1.0",
>>>>>>> 941fae24
]

[project.scripts]
hippocampai = "hippocampai.cli.main:app"
hippocampai-api = "hippocampai.api.app:run_server"
hippocampai-chat = "hippocampai.cli_chat:main"
hippocampai-web = "hippocampai.web_chat:main"

[project.urls]
Homepage = "https://github.com/rexdivakar/HippocampAI"
Documentation = "https://github.com/rexdivakar/HippocampAI#readme"
Repository = "https://github.com/rexdivakar/HippocampAI"
"Issue Tracker" = "https://github.com/rexdivakar/HippocampAI/issues"
Changelog = "https://github.com/rexdivakar/HippocampAI/blob/main/CHANGELOG.md"

[tool.setuptools.packages.find]
where = ["src"]
include = ["hippocampai*"]

[tool.setuptools.package-data]
hippocampai = ["web/*.html"]

[tool.black]
line-length = 100
target-version = ['py39']

[tool.ruff]
line-length = 100

[tool.ruff.lint]
select = ["E", "F", "I"]
ignore = ["E501"]

[tool.pytest.ini_options]
testpaths = ["tests"]
python_files = ["test_*.py"]
python_classes = ["Test*"]
python_functions = ["test_*"]
norecursedirs = ["tests/legacy"]
addopts = [
    "--strict-markers",
    "--strict-config",
    "--verbose",
]
markers = [
    "slow: marks tests as slow (deselect with '-m \"not slow\"')",
    "integration: marks tests as integration tests",
    "unit: marks tests as unit tests",
]

[tool.coverage.run]
source = ["src"]
omit = [
    "*/tests/*",
    "*/test_*",
    "*/__pycache__/*",
    "*/migrations/*",
]

[tool.coverage.report]
exclude_lines = [
    "pragma: no cover",
    "def __repr__",
    "raise AssertionError",
    "raise NotImplementedError",
    "if __name__ == .__main__.:",
    "if TYPE_CHECKING:",
]

[tool.mypy]
python_version = "3.9"
warn_return_any = true
warn_unused_configs = true
disallow_untyped_defs = true
disallow_incomplete_defs = true
check_untyped_defs = true
disallow_untyped_decorators = true
no_implicit_optional = true
warn_redundant_casts = true
warn_unused_ignores = true
warn_no_return = true
warn_unreachable = true
strict_equality = true

[[tool.mypy.overrides]]
module = [
    "qdrant_client.*",
    "sentence_transformers.*",
    "rank_bm25.*",
    "apscheduler.*",
    "cachetools.*",
]
ignore_missing_imports = true

[tool.bandit]
exclude_dirs = ["tests"]
skips = ["B101", "B601"]<|MERGE_RESOLUTION|>--- conflicted
+++ resolved
@@ -32,73 +32,15 @@
 ]
 
 dependencies = [
-<<<<<<< HEAD
-    "anthropic>=0.39,<1.0",
-    "apscheduler>=3.10,<4.0",
-    "cachetools>=5.3,<6.0",
-    "fastapi>=0.110,<1.0",
-    "flask>=3.0,<4.0",
-    "flask-cors>=4.0,<5.0",
-    "httpx>=0.25,<1.0",
-    "numpy>=1.24,<2.0",
-    "pydantic>=2.6,<3.0",
-    "python-dotenv>=1.0,<2.0",
-    "python-json-logger>=2.0,<3.0",
-    "pyyaml>=6.0,<7.0",
-    "qdrant-client>=1.7,<2.0",
-    "rank-bm25>=0.2,<1.0",
-    "requests>=2.31,<3.0",
-    "sentence-transformers>=2.2,<3.0",
-    "typer[all]>=0.9,<1.0",
-    "uvicorn[standard]>=0.24,<1.0",
-=======
     "pydantic>=2.6,<3.0",
     "python-dotenv>=1.0,<2.0",
     "httpx>=0.25,<1.0",
     "apscheduler>=3.10,<4.0",
     "cachetools>=5.3,<6.0",
->>>>>>> 941fae24
 ]
 
 [project.optional-dependencies]
 core = [
-<<<<<<< HEAD
-    "groq>=0.4,<1.0",
-    "ollama>=0.3,<1.0",
-    "openai>=1.0,<2.0",
-]
-dev = [
-    "black>=24.4,<25.0",
-    "mypy>=1.8,<2.0",
-    "pip-audit>=2.7,<3.0",
-    "pre-commit>=3.5,<4.0",
-    "ruff>=0.3,<1.0",
-    "safety>=2.3,<3.0",
-    "liccheck>=0.7,<1.0",
-]
-test = [
-    "pytest>=7.4,<8.0",
-    "pytest-asyncio>=0.21,<0.23",
-    "pytest-cov>=4.1,<5.0",
-    "bandit[toml]>=1.7,<2.0",
-]
-docs = [
-    "mkdocs>=1.5,<2.0",
-    "mkdocs-material>=9.5,<10.0",
-    "mkdocstrings[python]>=0.24,<1.0",
-]
-ollama = [
-    "ollama>=0.3,<1.0",
-]
-anthropic = [
-    "anthropic>=0.39,<1.0",
-]
-openai = [
-    "openai>=1.0,<2.0",
-]
-groq = [
-    "groq>=0.4,<1.0",
-=======
     "anthropic>=0.39,<1.0",
     "cachetools>=5.3,<6.0",
     "fastapi>=0.110,<1.0",
@@ -133,7 +75,6 @@
     "mkdocs>=1.5,<2.0",
     "mkdocs-material>=9.5,<10.0",
     "mkdocstrings[python]>=0.24,<1.0",
->>>>>>> 941fae24
 ]
 
 [project.scripts]
